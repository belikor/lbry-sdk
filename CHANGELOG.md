# Change Log
All notable changes to this project will be documented in this file.

The format is based on [Keep a Changelog](http://keepachangelog.com/)
and this project adheres to [Semantic Versioning](http://semver.org/) with
regard to the json-rpc api.  As we're currently pre-1.0 release, we
can and probably will change functionality and break backwards compatability
at anytime.

## [Unreleased]
### Security
  *
  *

### Fixed
  * incorrectly raised download cancelled error for already verified blob files
  * infinite loop where reflector client keeps trying to send failing blobs, which may be failing because they are invalid and thus will never be successfully received

### Deprecated
  *
  *

### Changed
  *
  *

### Added
  * `blob_reflect` command to send specific blobs to a reflector server
  *

### Removed
<<<<<<< HEAD
  * short(single dashed) arguments for `lbrynet-cli`
  * `flags` decorator from server.py as short flags are no longer used when using api/cli methods
=======
  *
  *


## [0.19.1] - 2018-03-20
### Fixed
 * Fixed the inconsistencies in API and CLI docstrings
 * `blob_announce` error when announcing a single blob
 * `blob_list` error when looking up blobs by stream or sd hash ([1126](https://github.com/lbryio/lbry/pull/1126))
 * Claiming a channel with the exact amount present in wallet would return a confusing error ([1107](https://github.com/lbryio/lbry/issues/1107))
 * Channel creation to use same bid logic as for claims ([1148](https://github.com/lbryio/lbry/pull/1148))

### Deprecated
 * `report_bug` jsonrpc command

### Changed
 * Bumped `lbryschema` requirement to 0.0.15 [see changelog](https://github.com/lbryio/lbryschema/blob/master/CHANGELOG.md#0015---2018-03-20)
 * Bumped `lbryum` requirement to 3.2.0 [see changelog](https://github.com/lbryio/lbryum/blob/master/CHANGELOG.md#320---2018-03-20)
 * Reflector server to periodically check and set `should_announce` for sd and head blobs instead of during each request
 * Reflector server to use `SQLiteStorage` to find needed blob hashes for a stream

### Added
 * Scripts to auto-generate documentation ([1128](https://github.com/lbryio/lbry/pull/1128))
 * Now updating new channel also takes into consideration the original bid amount, so now channel could be updated for wallet balance + the original bid amount ([1137](https://github.com/lbryio/lbry/pull/1137))
 * Forward-compatibility for upcoming DHT bencoding changes

### Removed
 * Short(single dashed) arguments for `lbrynet-cli`
>>>>>>> 9ee5a351


## [0.19.0] - 2018-03-02
### Fixed
 * improper parsing of arguments to CLI settings_set (https://github.com/lbryio/lbry/issues/930)
 * unnecessarily verbose exchange rate error (https://github.com/lbryio/lbry/issues/984)
 * value error due to a race condition when saving to the claim cache (https://github.com/lbryio/lbry/issues/1013)
 * being unable to re-download updated content (https://github.com/lbryio/lbry/issues/951)
 * sending error messages for failed api requests
 * file manager startup being slow when handling thousands of files
 * handling decryption error for blobs encrypted with an invalid key
 * handling stream with no data blob (https://github.com/lbryio/lbry/issues/905)
 * fetching the external ip
 * `blob_list` returning an error with --uri parameter and incorrectly returning `[]` for streams where blobs are known (https://github.com/lbryio/lbry/issues/895)
 * `get` failing with a non-useful error message when given a uri for a channel claim
 * exception checking in several wallet unit tests
 * daemon not erring properly for non-numeric values being passed to the `bid` parameter for the `publish` method
 * `publish` command to allow updating claims with a `bid` amount higher than the wallet balance, so long as the amount is less than the wallet balance plus the bid amount of the claim being updated (https://github.com/lbryio/lbry/issues/748)
 * incorrect `blob_num` for the stream terminator blob, which would result in creating invalid streams. Such invalid streams are detected on startup and are automatically removed (https://github.com/lbryio/lbry/issues/1124)

### Deprecated
 * `channel_list_mine`, replaced with `channel_list`
 * `get_availability`, replaced with `stream_availability`

### Changed
 * dht tests to only be in one folder
 * config file format of `known_dht_nodes`, `lbryum_servers`, and `reflector_servers` to lists of `hostname:port` strings
 * startup of `lbrynet-daemon` to block on the wallet being unlocked if it is encrypted
 * `publish` to verify the claim schema before trying to make the claim and to return better error messages
 * `channel_list_mine` to be instead named `channel_list`
 * `channel_list` to include channels where the certificate info has been imported but the claim is not in the wallet
 * file objects returned by `file_list` and `get` to contain `claim_name` field instead of `name`
 * `name` filter parameter for `file_list`, `file_set_status`, `file_reflect`,  and `file_delete` to be named `claim_name`
 * `metadata` field in file objects returned by `file_list` and `get` to be a [Metadata object](https://github.com/lbryio/lbryschema/blob/master/lbryschema/proto/metadata.proto#L5)
 * assumption for time it takes to announce single hash from 1 second to 5 seconds
 * HTTP error codes for failed api requests, conform to http://www.jsonrpc.org/specification#error_object (previously http errors were set for jsonrpc errors)
 * api requests resulting in errors to return less verbose tracebacks
 * logging about streams to not include file names (only include sd hashes)
 * wallet info exchange to re-use addresses, this was a significant source of address bloat in the wallet
 * lbrynet to not manually save the wallet file and to let lbryum handle it
 * internals to use reworked lbryum `payto` command
 * dht `Node` class to re-attempt joining the network every 60 secs if no peers are known
 * lbrynet database and file manager to separate the creation of lbry files (from downloading or publishing) from the handling of a stream. All files have a stream, but not all streams may have a file. (https://github.com/lbryio/lbry/issues/1020)
 * manager classes to use new `SQLiteStorage` for database interaction. This class uses a single `lbrynet.sqlite` database file.

### Added
 * `lbrynet-console`, a tool to run or connect to lbrynet-daemon and launch an interactive python console with the api functions built in.
 * `--conf` CLI flag to specify an alternate config file
 * `peer_port`, `disable_max_key_fee`, `auto_renew_claim_height_delta`, `blockchain_name`, and `lbryum_servers` to configurable settings
 * `wallet_unlock` command (available during startup to unlock an encrypted wallet)
 * support for wallet encryption via new commands `wallet_decrypt` and `wallet_encrypt`
 * `channel_import`, `channel_export`, and `claim_renew` commands
 * `blob_availability` and `stream_availability` commands for debugging download issues
 * a new startup stage to indicate if the daemon is waiting for the `wallet_unlock` command.
 * `abandon_info` dictionary (containing `claim_name`, `claim_id`, `address`, `amount`, `balance_delta` and `nout`) for claims, supports, and updates returned by `transaction_list`
 * `permanent_url` string to `channel_list_mine`, `claim_list`, `claim_show`, `resolve` and `resolve_name` (see lbryio/lbryum#203)
 * `is_mine` boolean to `channel_list` results
 * `txid`, `nout`, `channel_claim_id`, `channel_claim_name`, `status`, `blobs_completed`, and `blobs_in_stream` fields to file objects returned by `file_list` and `get`
 * `txid`, `nout`, `channel_claim_id`, and `channel_claim_name` filters for `file` commands (`file_list`, `file_set_status`, `file_reflect`,  and `file_delete`)
 * unit tests for `SQLiteStorage` and updated old tests for relevant changes (https://github.com/lbryio/lbry/issues/1088)

### Removed
 * `seccure` and `gmpy` dependencies
 * support for positional arguments in cli `settings_set`. Now only accepts settings changes in the form `--setting_key=value`
 * `auto_re_reflect` setting from the conf file, use the `reflect_uploads` setting instead
 * `name` argument for `claim_show` command
 * `message` response field in file objects returned by `file_list` and `get`
 * `include_tip_info` argument from `transaction_list`, which will now always include tip information.
 * old and unused UI related code
 * unnecessary `TempBlobManager` class
 * old storage classes used by the file manager, wallet, and blob manager
 * old `.db` database files from the data directory

## [0.18.0] - 2017-11-08
### Fixed
 * Fixed amount of close nodes to add to list in case of extension to neighbouring k-buckets
 * Fixed external IP detection via jsonip.com (avoid detecting IPv6)
 * Fixed failing ConnectionManager unit test for parallel connections
 * Fixed race condition between `publish` and `channel_new`
 * Fixed incorrect response on attempting to delete blob twice
 * Fixed local node ID reporting in peer list

### Changed
 * Bumped `lbryschema` requirement to 0.0.14 [see changelog](https://github.com/lbryio/lbryschema/blob/master/CHANGELOG.md#0014---2017-11-08)
 * Bumped `lbryum` requirement to 3.1.11 [see changelog](https://github.com/lbryio/lbryum/blob/master/CHANGELOG.md#3111---2017-11-08)
 * Moved BLOB_SIZE from conf.py to MAX_BLOB_SIZE in blob/blob_file.py

### Added
 * Added `utxo_list` command to list unspent transaction outputs
 * Added redundant API server for currency conversion

### Removed
 * Removed some alternate methods of reading from blob files
 * Removed `@AuthJSONRPCServer.queued` decorator

## [0.17.1] - 2017-10-25
### Fixed
 * Fixed slow startup for nodes with many lbry files
 * Fixed setting the external ip on startup
 * Fixed session startup not blocking on joining the dht
 * Fixed several parsing bugs that prevented replacing dead dht contacts
 * Fixed lbryid length validation
 * Fixed an old print statement that polluted logs
 * Fixed rpc id length for dht requests

### Changed
 * Bumped `lbryschema` requirement to 0.0.13 [see changelog](https://github.com/lbryio/lbryschema/blob/master/CHANGELOG.md#0013---2017-10-25)
 * Bumped `lbryum` requirement to 3.1.10 [see changelog](https://github.com/lbryio/lbryum/blob/master/CHANGELOG.md#3110---2017-10-25)
 * Use the first port available for the peer and dht ports, starting with the provided values (defaults of 3333 and 4444). This allows multiple lbrynet instances in a LAN with UPnP.
 * Detect a UPnP redirect that didn't get cleaned up on a previous run and use it
 * Bumped jsonschema requirement to 2.6.0
 * Refactor some assert statements to accommodate the PYTHONOPTIMIZE flag set for Android.

### Added
 * Added `wallet_prefill_addresses` command, which distributes credits to multiple addresses


## [0.17.0] - 2017-10-12
### Fixed
 * Fixed handling cancelled blob and availability requests
 * Fixed redundant blob requests to a peer
 * Fixed https://github.com/lbryio/lbry/issues/923
 * Fixed concurrent reflects opening too many files
 * Fixed cases when reflecting would fail on error conditions
 * Fixed deadlocks from occuring during blob writes
 * Fixed and updated`lbrynet.tests.dht`
 * Fixed redundant dht id
 * Fixed dht `ping` method
 * Fixed raising remote exceptions in dht
 * Fixed hanging delayedCall in dht node class
 * Fixed logging error in dht when calling or receiving methods with no arguments
 * Fixed IndexError in routingTable.findCloseNodes which would cause an empty list to be returned
 * Fixed bug where last blob in a stream was not saved to blob manager

### Deprecated
 * Deprecated `blob_announce_all` JSONRPC command. Use `blob_announce` instead.

### Changed
 * Bumped `lbryschema` requirement to 0.0.12 [see changelog](https://github.com/lbryio/lbryschema/blob/master/CHANGELOG.md#0012---2017-10-12)
 * Bumped `lbryum` requirement to 3.1.9 [see changelog](https://github.com/lbryio/lbryum/blob/master/CHANGELOG.md#319---2017-10-12)
 * Announcing by head blob is turned on by default
 * Updated reflector server dns
 * Moved tests into the lbrynet package.

### Added
 * Added WAL pragma to sqlite3
 * Added unit tests for `BlobFile`
 * Use `hashlib` for sha384 instead of `pycrypto`
 * Use `cryptography` instead of `pycrypto` for blob encryption and decryption
 * Use `cryptography` for PKCS7 instead of doing it manually
 * Use `BytesIO` buffers instead of temp files when processing blobs
 * Refactored and pruned blob related classes into `lbrynet.blobs`
 * Changed several `assert`s to raise more useful errors
 * Added ability for reflector to store stream information for head blob announce
 * Added blob announcement information to API call status with session flag

### Removed
 * Removed `TempBlobFile`
 * Removed unused `EncryptedFileOpener`


## [0.16.3] - 2017-09-28
### Fixed
 * Fixed blob download history

### Changed
 * Improved download analytics
 * Improved download errors by distinguishing a data timeout from a sd timeout


## [0.16.2] - 2017-09-26
### Fixed
 * Fixed https://github.com/lbryio/lbry/issues/771 (handle when a certificate is missing for a signed claim in `claim_list_mine`)


## [0.16.1] - 2017-09-20
### Fixed
 * Fixed `transaction_list` doc string
 * Fixed ([in lbryum](https://github.com/lbryio/lbryum/pull/156)) batched queries responsible for making transaction and tip histories slow
 * Fixed daemon refusing to start if DNS cannot resolve lbry.io domain.

### Changed
 * Bumped `lbryum` requirement to 3.1.8 [see changelog](https://github.com/lbryio/lbryum/blob/master/CHANGELOG.md#318---2017-09-20)


## [0.16.0] - 2017-09-18
### Fixed
 * Fixed uncaught error when shutting down after a failed daemon startup
 * Fixed spelling error in documentation.

### Changed
 * Bumped `lbryschema` requirement to 0.0.11 [see changelog](https://github.com/lbryio/lbryschema/blob/master/CHANGELOG.md#0011---2017-09-18)
 * Bumped `lbryum` requirement to 3.1.7 [see changelog](https://github.com/lbryio/lbryum/blob/master/CHANGELOG.md#317---2017-09-18)
 * Updated exchange rate tests for the lbry.io api

### Added
 * Added option to announce head blob only if seeding
 * Added option to download by seeking head blob first
 * By default, option to download seeking head blob first is turned on
 * Added `include_tip_info` param to `transaction_list` API call


## [0.15.2] - 2017-09-07
### Changed
 * Use lbry.io exchange rate API instead of google finance


## [0.15.1] - 2017-08-22
### Changed
 * Bumped `lbryschema` requirement to 0.0.10 [see changelog](https://github.com/lbryio/lbryschema/blob/master/CHANGELOG.md#0010---2017-08-22)
 * Bumped `lbryum` requirement to 3.1.6 [see changelog](https://github.com/lbryio/lbryum/blob/master/CHANGELOG.md#316---2017-08-22)
 * Persist DHT node id

### Added
 * Android platform detection in lbrynet/conf.py
 * androidhelpers module for determining base file paths


## [0.15.0] - 2017-08-15
### Fixed
 * Fixed reflector server blocking the `received_blob` reply on the server announcing the blob to the dht
 * Fixed handling of SIGINT, SIGTERM.
 * Fixed shutdown sequence
 * Fix error when resolving an integer

### Deprecated
 * The API will no longer be served at the /lbryapi path. It will now be at the root.
 * Deprecated `send_amount_to_address` in favor of `wallet_send`

### Changed
 * Renamed `reflect` command to `file_reflect`
 * Allow IP addresses to be configured as reflector servers, not just host names.
 * Return list of blobs that were reflected from `file_reflect`

### Added
 * Added `wallet_send`, a command to send credits and tips
 * Added `reflector` keyword parameter to `file_reflect` command
 * Added configuration options for auto re-reflect
 * Added option to abandon by txid/nout


## [0.14.3] - 2017-08-04
### Fixed
 * Fixed incorrect formatting of "amount" fields

### Added
 * Added validation of currencies.
 * Added blob_announce API command

### Removed
 * Removed TempBlobManager
  * Removed old /view and /upload API paths
  *


## [0.14.2] - 2017-07-24
### Fixed
 * Fix for https://github.com/lbryio/lbry/issues/750
 * Fixed inconsistencies in claim_show output
 * Fixed daemon process hanging when started without an internet connection
 * Fixed https://github.com/lbryio/lbry/issues/774
 * Fix XDG compliance on Linux
 * Fixed https://github.com/lbryio/lbry/issues/760
 * Fixed default directories bug

### Changed
 * claim_show API command no longer takes name as argument
 * Linux default downloads folder changed from `~/Downloads` to `XDG_DOWNLOAD_DIR`
 * Linux folders moved from the home directory to `~/.local/share/lbry`
 * Windows folders moved from `%AppData%/Roaming` to `%AppData%/Local/lbry`
 * Changed `claim_list_by_channel` to return the `claims_in_channel` count instead of the `claims_in_channel_pages` count

### Added
 * Add link to instructions on how to change the default peer port
 * Add `peer_port` to settings configurable using `settings_set`
 * Added an option to disable max key fee check.


## [0.14.1] - 2017-07-07

### Fixed
 * Fixed timeout behaviour when calling API command get
 * Fixed https://github.com/lbryio/lbry/issues/765

### Removed
  * Removed stream_info_cache.json from daemon.py

## [0.14.0] - 2017-07-05

### Added
 * Missing docstring for `blob_list`
 * Added convenient import for setting up a daemon client, `from lbrynet.daemon import get_client`
 * Added unit tests for CryptBlob.py


### Changed
 * Change `max_key_fee` setting to be a dictionary with values for `currency` and `amount`
 * Renamed `lbrynet.lbryfile` to `lbrynet.lbry_file`
 * Renamed `lbrynet.lbryfilemanager` to `lbrynet.file_manager`
 * Renamed `lbrynet.lbrynet_daemon` to `lbrynet.daemon`
 * Initialize lbrynet settings when configuring an api client if they are not set yet
 * Updated lbryum imports
 * Improve error message when resolving a claim fails using the "get" command


### Removed
 * Removed unused settings from conf.py and `settings_set`
 * Removed download_directory argument from API command get


### Fixed
 * Fixed some log messages throwing exceptions
 * Fix shutdown of the blob tracker by Session
 * Fixed claim_new_support docstrings
 * Fixed BlobManager causing functional tests to fail, removed its unneeded manage() loop
 * Increased max_key_fee
 * Fixed unit tests on appveyor Windows build
 * Fixed [#692](https://github.com/lbryio/lbry/issues/692)



## [0.13.1] - 2017-06-15

### Added
 * Add `claim_send_to_address`
 * Add `change_address` argument to `publish`
 * Add `unique_contacts` count to `status` response


### Changed
 * Support resolution of multiple uris with `resolve`, all results are keyed by uri
 * Add `error` responses for failed resolves
 * Add `claim_list_by_channel`, supports multiple channel resolution
 * Rename delete_target_file argument of delete API command to delete_from_download_dir
 * Rename delete_all CLI flag -a to --delete_all


### Removed
 * Remove `claims_in_channel` from `resolve` response


### Fixed
 * Race condition from improper initialization and shutdown of the blob manager database
 * Various fixes for GetStream class used in API command get
 * Fixed flag options in file_delete API command



## [0.11.0] - 2017-06-09

### Added
 * Added claim_address option to publish API command
 * Added message for InsufficientFundsError exception
 * Add CLI docs


### Changed
 * Do not catch base exception in API command resolve
 * Remove deprecated `lbrynet.metadata` and update what used it to instead use `lbryschema`
 * Get version information locally instead of via api for cli


### Deprecated
 * Old fee metadata format in publish API command is deprecated, throw relevant exception
 * Removed deprecated `get_best_blockhash`
 * Removed deprecated `is_running`
 * Removed deprecated `daemon_status`
 * Removed deprecated `is_first_run`
 * Removed deprecated `get_lbry_session_info`
 * Removed deprecated `get_time_behind_blockchain`
 * Removed deprecated `get_settings`
 * Removed deprecated `set_settings`
 * Removed deprecated `get_balance`
 * Removed deprecated `stop`
 * Removed deprecated `get_claim_info`
 * Removed deprecated `stop_lbry_file`
 * Removed deprecated `start_lbry_file`
 * Removed deprecated `get_est_cost`
 * Removed deprecated `abandon_claim`
 * Removed deprecated `support_claim`
 * Removed deprecated `get_my_claim`
 * Removed deprecated `get_name_claims`
 * Removed deprecated `get_claims_for_tx`
 * Removed deprecated `get_transaction_history`
 * Removed deprecated `get_transaction`
 * Removed deprecated `address_is_mine`
 * Removed deprecated `get_public_key_from_wallet`
 * Removed deprecated `get_new_address`
 * Removed deprecated `get_block`
 * Removed deprecated `descriptor_get`
 * Removed deprecated `download_descriptor`
 * Removed deprecated `get_peers_for_hash`
 * Removed deprecated `announce_all_blobs_to_dht`
 * Removed deprecated `get_blob_hashes`
 * Removed deprecated `reflect_all_blobs`
 * Removed deprecated `get_start_notice`


### Fixed
 * Download analytics error



## [0.10.3] - 2017-05-23

### Added
 * Add decorator to support queueing api calls
 * Added force option to API command resolve


### Changed
 * Cache claims in wallet storage for use looking claims up by id or outpoint
 * Try to use cached claim info for `file_list`
 * Convert wallet storage to inlinecallbacks
 * Improve internal name_metadata sqlite table


### Fixed
 * Fix race condition in publish that resulted in claims being rejected when making many publishes concurrently



## [0.10.1] - 2017-05-03

### Fixed
 * Fix multiple reactor.stop() calls
 * Properly shut down lbryum wallet from lbrynet
 * Set LBRYumWallet.config upon initialization, fixes attribute error



## [0.10.0] - 2017-04-25

### Added
 * Add `lbryschema_version` to response from `version`
 * Added call to `get_address_balance` when `address` conditional returns true
 * Added `address` conditional to `jsonrpc_wallet_balance`
 * Added `get_address_balance` method to the `Wallet` class
### Changed
 * Added optional `address` and `include_unconfirmed` params to `jsonrpc_wallet_balance` method
 * Wait for subscriptions before announcing wallet has finished starting
### Fixed
 * fix stream_cost_estimate throwing exception on non decodeable claims
 * fixed signing of Windows binaries
 * fixed a few pylint warnings


## [0.10.0rc2] - 2017-04-17
### Changed
 * Return full `lbry_id` and `installation_id` from `status`


## [0.10.0rc1] - 2017-04-13
### Fixed
 * Fix uncaught exception in `stream_cost_estimate`


## [0.9.2rc22] - 2017-04-12
### Added
 * Add `claim_id` parameter to `claim_show`
 * Add `hex` field to claim responses for the raw claim value
 * Add an `error` field to to file responses if an error occurs
### Changed
 * Use `uri` instead of `name` in `get_availability`
 * Add `channel_name` to claim and file responses where applicable
 * Return None (instead of errors) if a uri cannot be resolved
 * Use `uri` instead of `name` for `stream_cost_estimate`, update cost estimate for lbryschema
### Fixed
 * `file_list` for files with bad signatures
 * return None from resolve commands when nothing is found
 * return lbry files with claims that are abandoned
 * unhelpful error messages in `publish` and `channel_new`

## [0.9.2rc9] - 2017-04-08
### Added
 * Use `claim_id` instead of outpoint for `claim_abandon`
 * Add `channel_name` parameter to `publish`
 * Add `delete_all` parameter to `file_delete` to allow deleting multiple files
 * Add `channel_list_mine`
 * Add `channel_new`
 * Add `resolve` to resolve lbry uris
### Changed
 * Use `uri` instead of `name` for `get`, remove explicit `claim_id` parameter
 * Increase default download timeout
 * Use lbry.io api for exchange rate data

## [0.9.2rc4] - 2017-04-06
### Changed
 * Use lbryschema library for metadata
### Fixed
 * Removed update_metadata function that could cause update problems
 * Fix DHT contact bug

## [0.9.2rc3] - 2017-03-29
### Added
 * Create wallet_unused_address API command
 * Add `claim_id` parameter to `get`, used to specify non-default claim for `name`
### Changed
 * wallet_new_address API command always returns new address
 * Improved ConnectionManager speed
 * Remove unused `stream_info` parameter in `get`

## [0.9.2rc2] - 2017-03-25
### Added
 * Add `wallet_list` command
 * Add checks for missing/extraneous params when calling jsonrpc commands
 * Added colors to cli error messages
### Changed
 * Removed check_pending logic from Daemon
 * Switched to txrequests so requests can use twisted event loop
 * Renamed API command file_seed to file_set_status
 * Dont add expected payment to wallet when payment rate is 0
### Fixed
 * Fix restart procedure in DaemonControl
 * Create download directory if it doesn't exist
 * Fixed descriptor_get
 * Fixed API command descriptor_get
 * Fixed API command transaction_show
 * Fixed error handling for jsonrpc commands
 * Handle failure to decode claim cache file



## [0.9.1] - 2017-03-17
### Added
 * publish API command can take metadata fields as arguments
 * Added `reflect_uploads` config to disable reflecting on upload
 * Added `--version` flag
### Fixed
 * Fix wallet_public_key API command
 * Fixed jsonrpc_reflect()
 * Fixed api help return
### Changed
 * Removed `simplejson` dependency in favor of bulitin `json`



## [0.9.0rc17] - 2017-03-10
### Fixed
 * Added string comparison to ClaimOutpoint (needed to look things up by outpoint)
 * Remove unused API commands from daemon
 * Fix file filter `outpoint`
 * Made dictionary key names in API commmand outputs to be more consistent
### Added
 * Add file filters: `claim_id`, `outpoint`, and `rowid`
 * Make loggly logs less verbose
### Changed
 * Change file filter `uri` to `name` and return field `lbry_uri` to `name`
 * Refactor file_list, add `full_status` argument to populate resource intensive fields
 * Remove deprecated file commands: `get_lbry_files`, `get_lbry_file`, and `file_get`
 * Remove deprecated `delete_lbry_file` command
 * Return standard file json from `get`


## [0.9.0rc12] - 2017-03-06
### Fixed
 * Fixed ExchangeRateManager freezing the app
 * Fixed download not timing out properly when downloading sd blob
  * Fixed ExchangeRateManager freezing the app
  * Fixed download not timing out properly when downloading sd blob
  * Fixed get not reassembling an already downloaded file that was deleted from download directory

## [0.9.0rc11] - 2017-02-27
### Fixed
 * Added timeout to ClientProtocol
 * Add check for when local height of wallet is less than zero

## [0.9.0rc9] - 2017-02-22
### Changed
 * Add blockchain status to jsonrpc_status

## [0.8.7] - 2017-02-21

## [0.8.6] - 2017-02-19
### Changed
 * Add `file_get` by stream hash
 * Add utils.call_later to replace reactor.callLater

### Fixed
 * Fix unhandled error in `get`
 * Fix sd blob timeout handling in `get_availability`, return 0.0

## [0.8.5] - 2017-02-18
### Fixed
 * Fix result expected by ui from file_get for missing files

## [0.8.4] - 2017-02-17
### Changed
 * Remove unused upload_allowed option
 * Remove code related to packaging as that step is now done in the electron client
 * Remove lbryum version check; use lbry-electron as version source
 * Include download url in version check

### Fixed
 * add misssing traceback to logging

## [0.8.3] - 2017-02-15
### Fixed
 * Get lbry files with pending claims
 * Add better logging to help track down [#478](https://github.com/lbryio/lbry/issues/478)
 * Catch UnknownNameErrors when resolving a name. [#479](https://github.com/lbryio/lbry/issues/479)
 * Change EWOULDBLOCK error in DHT to warning. #481
 * mark peers as down if it fails download protocol
 * Made hash reannounce time to be adjustable to fix [#432](https://github.com/lbryio/lbry/issues/432)
 * Fix recursion depth error upon failed blob
 * Call stopProducing in reflector client file_sender when uploading is done
 * Ensure streams in stream_info_manager are saved in lbry_file_manager
 * Fixed file_delete not deleting data from stream_info_manager [#470](https://github.com/lbryio/lbry/issues/470)
 * Fixed upload of bug reports to Slack ([#472](https://github.com/lbryio/lbry/issues/472))
 * Fixed claim updates [#473](https://github.com/lbryio/lbry/issues/473)
 * Handle ConnectionLost error in reflector client
 * Fix updating a claim where the stream doesn't change
 * Fix claim_abandon

### Changed
 * Add blob_get, descriptor_get, and blob_delete
 * Add filter keyword args to blob_list
 * Refactor get_availability
 * Add optional peer search timeout, add peer_search_timeout setting
 * make connection manager unit testeable
 * Convert EncryptedFileDownloader to inlineCallbacks
 * Convert EncryptedFileManager to use inlineCallbacks
 * Convert Daemon._delete_lbry_file to inlineCallbacks
 * Add uri to stream reflector to de-obfuscate reflector logs
 * Simplify lbrynet.lbrynet_daemon.Publisher
 * Reflect streams in file manager looping call rather than in each file
 * Convert GetStream to inclineCallbacks
 * Change callback condition in GetStream to the first data blob completing
 * Add local and remote heights to blockchain status



## [0.8.1] - 2017-02-01
### Changed
 * reflect all the blobs in a stream
 * change command line flags so that the more common usage is the default
 * change daemon function signatures to include names arguments

### Fixed
 * disable verbose twisted logs
 * improved wallet balance calculations
 * fix block too deep error

## [0.8.0] - 2017-01-24
### Changed
 * renamed api endpoints
 * improved command line user experience
 * integrate twisted logging with python logging
 * Updated READMEs

### Fixed
 * Fixed bug where ConnectionManager wasn't being stopped
 * Fixed: #343
 * Stop hanging if github is down
 * paths for debian package have been updated to be correct
 * improved output of the publish command<|MERGE_RESOLUTION|>--- conflicted
+++ resolved
@@ -29,11 +29,7 @@
   *
 
 ### Removed
-<<<<<<< HEAD
-  * short(single dashed) arguments for `lbrynet-cli`
   * `flags` decorator from server.py as short flags are no longer used when using api/cli methods
-=======
-  *
   *
 
 
@@ -61,7 +57,6 @@
 
 ### Removed
  * Short(single dashed) arguments for `lbrynet-cli`
->>>>>>> 9ee5a351
 
 
 ## [0.19.0] - 2018-03-02
