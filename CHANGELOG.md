--- conflicted
+++ resolved
@@ -26,17 +26,12 @@
   *
 
 ### Changed
-<<<<<<< HEAD
-  * Announcing by head blob is turned on by default
-  * Updated reflector server dns
-  * Moved tests into the lbrynet package.
-  * Refactor some assert statements to accommodate the PYTHONOPTIMIZE flag set for Android.
-=======
   * Use the first port available for the peer and dht ports, starting with the provided values (defaults of 3333 and 4444). This allows multiple lbrynet instances in a LAN with UPnP.
   * Detect a UPnP redirect that didn't get cleaned up on a previous run and use it
   * Bumped jsonschema requirement to 2.6.0
->>>>>>> 9decdf64
-
+  * Moved tests into the lbrynet package.
+  * Refactor some assert statements to accommodate the PYTHONOPTIMIZE flag set for Android.
+  
 ### Added
   *
   *
